//! Allow your users to perform actions by pressing a button.
//!
//! A [`Button`] has some local [`State`].
use crate::event::{self, Event};
use crate::layout;
use crate::mouse;
use crate::{
<<<<<<< HEAD
    Clipboard, Element, Hasher, Layout, Length, Point, Rectangle, Widget,
=======
    input::{mouse, touch, ButtonState, Touch},
    layout, Clipboard, Element, Event, Hasher, Layout, Length, Point,
    Rectangle, Widget,
>>>>>>> 36bdc0be
};
use std::hash::Hash;

/// A generic widget that produces a message when pressed.
///
/// ```
/// # use iced_native::{button, Text};
/// #
/// # type Button<'a, Message> =
/// #     iced_native::Button<'a, Message, iced_native::renderer::Null>;
/// #
/// #[derive(Clone)]
/// enum Message {
///     ButtonPressed,
/// }
///
/// let mut state = button::State::new();
/// let button = Button::new(&mut state, Text::new("Press me!"))
///     .on_press(Message::ButtonPressed);
/// ```
#[allow(missing_debug_implementations)]
pub struct Button<'a, Message, Renderer: self::Renderer> {
    state: &'a mut State,
    content: Element<'a, Message, Renderer>,
    on_press: Option<Message>,
    width: Length,
    height: Length,
    min_width: u32,
    min_height: u32,
    padding: u16,
    style: Renderer::Style,
}

impl<'a, Message, Renderer> Button<'a, Message, Renderer>
where
    Message: Clone,
    Renderer: self::Renderer,
{
    /// Creates a new [`Button`] with some local [`State`] and the given
    /// content.
    pub fn new<E>(state: &'a mut State, content: E) -> Self
    where
        E: Into<Element<'a, Message, Renderer>>,
    {
        Button {
            state,
            content: content.into(),
            on_press: None,
            width: Length::Shrink,
            height: Length::Shrink,
            min_width: 0,
            min_height: 0,
            padding: Renderer::DEFAULT_PADDING,
            style: Renderer::Style::default(),
        }
    }

    /// Sets the width of the [`Button`].
    pub fn width(mut self, width: Length) -> Self {
        self.width = width;
        self
    }

    /// Sets the height of the [`Button`].
    pub fn height(mut self, height: Length) -> Self {
        self.height = height;
        self
    }

    /// Sets the minimum width of the [`Button`].
    pub fn min_width(mut self, min_width: u32) -> Self {
        self.min_width = min_width;
        self
    }

    /// Sets the minimum height of the [`Button`].
    pub fn min_height(mut self, min_height: u32) -> Self {
        self.min_height = min_height;
        self
    }

    /// Sets the padding of the [`Button`].
    pub fn padding(mut self, padding: u16) -> Self {
        self.padding = padding;
        self
    }

    /// Sets the message that will be produced when the [`Button`] is pressed.
    pub fn on_press(mut self, msg: Message) -> Self {
        self.on_press = Some(msg);
        self
    }

    /// Sets the style of the [`Button`].
    pub fn style(mut self, style: impl Into<Renderer::Style>) -> Self {
        self.style = style.into();
        self
    }
}

/// The local state of a [`Button`].
#[derive(Debug, Clone, Copy, PartialEq, Eq, Default)]
pub struct State {
    is_pressed: bool,
}

impl State {
    /// Creates a new [`State`].
    pub fn new() -> State {
        State::default()
    }
}

impl<'a, Message, Renderer> Widget<Message, Renderer>
    for Button<'a, Message, Renderer>
where
    Message: Clone,
    Renderer: self::Renderer,
{
    fn width(&self) -> Length {
        self.width
    }

    fn height(&self) -> Length {
        self.height
    }

    fn layout(
        &self,
        renderer: &Renderer,
        limits: &layout::Limits,
    ) -> layout::Node {
        let padding = f32::from(self.padding);
        let limits = limits
            .min_width(self.min_width)
            .min_height(self.min_height)
            .width(self.width)
            .height(self.height)
            .pad(padding);

        let mut content = self.content.layout(renderer, &limits);
        content.move_to(Point::new(padding, padding));

        let size = limits.resolve(content.size()).pad(padding);

        layout::Node::with_children(size, vec![content])
    }

    fn on_event(
        &mut self,
        event: Event,
        layout: Layout<'_>,
        cursor_position: Point,
        messages: &mut Vec<Message>,
        _renderer: &Renderer,
        _clipboard: Option<&dyn Clipboard>,
    ) -> event::Status {
        match event {
<<<<<<< HEAD
            Event::Mouse(mouse::Event::ButtonPressed(mouse::Button::Left)) => {
                if self.on_press.is_some() {
                    let bounds = layout.bounds();

                    if bounds.contains(cursor_position) {
                        self.state.is_pressed = true;

                        return event::Status::Captured;
                    }
                }
            }
            Event::Mouse(mouse::Event::ButtonReleased(mouse::Button::Left)) => {
                if let Some(on_press) = self.on_press.clone() {
                    let bounds = layout.bounds();

                    if self.state.is_pressed {
                        self.state.is_pressed = false;

                        if bounds.contains(cursor_position) {
                            messages.push(on_press);
                        }

                        return event::Status::Captured;
=======
            Event::Mouse(mouse::Event::Input {
                button: mouse::Button::Left,
                state: ButtonState::Pressed,
            })
            | Event::Touch(Touch {
                phase: touch::Phase::Started,
                ..
            }) => {
                if self.on_press.is_some() {
                    let bounds = layout.bounds();

                    self.state.is_pressed = bounds.contains(cursor_position);
                }
            }
            Event::Mouse(mouse::Event::Input {
                button: mouse::Button::Left,
                state: ButtonState::Released,
            })
            | Event::Touch(Touch {
                phase: touch::Phase::Ended,
                ..
            }) => {
                if let Some(on_press) = self.on_press.clone() {
                    let bounds = layout.bounds();
                    let is_clicked = self.state.is_pressed
                        && bounds.contains(cursor_position);

                    self.state.is_pressed = false;

                    if is_clicked {
                        messages.push(on_press);
>>>>>>> 36bdc0be
                    }
                }
            }
            Event::Touch(Touch {
                phase: touch::Phase::Canceled,
                ..
            }) => {
                self.state.is_pressed = false;
            }
            _ => {}
        }

        event::Status::Ignored
    }

    fn draw(
        &self,
        renderer: &mut Renderer,
        defaults: &Renderer::Defaults,
        layout: Layout<'_>,
        cursor_position: Point,
        _viewport: &Rectangle,
    ) -> Renderer::Output {
        renderer.draw(
            defaults,
            layout.bounds(),
            cursor_position,
            self.on_press.is_none(),
            self.state.is_pressed,
            &self.style,
            &self.content,
            layout.children().next().unwrap(),
        )
    }

    fn hash_layout(&self, state: &mut Hasher) {
        struct Marker;
        std::any::TypeId::of::<Marker>().hash(state);

        self.width.hash(state);
        self.content.hash_layout(state);
    }
}

/// The renderer of a [`Button`].
///
/// Your [renderer] will need to implement this trait before being
/// able to use a [`Button`] in your user interface.
///
/// [renderer]: crate::renderer
pub trait Renderer: crate::Renderer + Sized {
    /// The default padding of a [`Button`].
    const DEFAULT_PADDING: u16;

    /// The style supported by this renderer.
    type Style: Default;

    /// Draws a [`Button`].
    fn draw<Message>(
        &mut self,
        defaults: &Self::Defaults,
        bounds: Rectangle,
        cursor_position: Point,
        is_disabled: bool,
        is_pressed: bool,
        style: &Self::Style,
        content: &Element<'_, Message, Self>,
        content_layout: Layout<'_>,
    ) -> Self::Output;
}

impl<'a, Message, Renderer> From<Button<'a, Message, Renderer>>
    for Element<'a, Message, Renderer>
where
    Message: 'a + Clone,
    Renderer: 'a + self::Renderer,
{
    fn from(
        button: Button<'a, Message, Renderer>,
    ) -> Element<'a, Message, Renderer> {
        Element::new(button)
    }
}<|MERGE_RESOLUTION|>--- conflicted
+++ resolved
@@ -4,14 +4,9 @@
 use crate::event::{self, Event};
 use crate::layout;
 use crate::mouse;
+use crate::touch::{self, Touch};
 use crate::{
-<<<<<<< HEAD
     Clipboard, Element, Hasher, Layout, Length, Point, Rectangle, Widget,
-=======
-    input::{mouse, touch, ButtonState, Touch},
-    layout, Clipboard, Element, Event, Hasher, Layout, Length, Point,
-    Rectangle, Widget,
->>>>>>> 36bdc0be
 };
 use std::hash::Hash;
 
@@ -170,35 +165,7 @@
         _clipboard: Option<&dyn Clipboard>,
     ) -> event::Status {
         match event {
-<<<<<<< HEAD
-            Event::Mouse(mouse::Event::ButtonPressed(mouse::Button::Left)) => {
-                if self.on_press.is_some() {
-                    let bounds = layout.bounds();
-
-                    if bounds.contains(cursor_position) {
-                        self.state.is_pressed = true;
-
-                        return event::Status::Captured;
-                    }
-                }
-            }
-            Event::Mouse(mouse::Event::ButtonReleased(mouse::Button::Left)) => {
-                if let Some(on_press) = self.on_press.clone() {
-                    let bounds = layout.bounds();
-
-                    if self.state.is_pressed {
-                        self.state.is_pressed = false;
-
-                        if bounds.contains(cursor_position) {
-                            messages.push(on_press);
-                        }
-
-                        return event::Status::Captured;
-=======
-            Event::Mouse(mouse::Event::Input {
-                button: mouse::Button::Left,
-                state: ButtonState::Pressed,
-            })
+            Event::Mouse(mouse::Event::ButtonPressed(mouse::Button::Left))
             | Event::Touch(Touch {
                 phase: touch::Phase::Started,
                 ..
@@ -206,27 +173,29 @@
                 if self.on_press.is_some() {
                     let bounds = layout.bounds();
 
-                    self.state.is_pressed = bounds.contains(cursor_position);
+                    if bounds.contains(cursor_position) {
+                        self.state.is_pressed = true;
+
+                        return event::Status::Captured;
+                    }
                 }
             }
-            Event::Mouse(mouse::Event::Input {
-                button: mouse::Button::Left,
-                state: ButtonState::Released,
-            })
+            Event::Mouse(mouse::Event::ButtonReleased(mouse::Button::Left))
             | Event::Touch(Touch {
                 phase: touch::Phase::Ended,
                 ..
             }) => {
                 if let Some(on_press) = self.on_press.clone() {
                     let bounds = layout.bounds();
-                    let is_clicked = self.state.is_pressed
-                        && bounds.contains(cursor_position);
-
-                    self.state.is_pressed = false;
-
-                    if is_clicked {
-                        messages.push(on_press);
->>>>>>> 36bdc0be
+
+                    if self.state.is_pressed {
+                        self.state.is_pressed = false;
+
+                        if bounds.contains(cursor_position) {
+                            messages.push(on_press);
+                        }
+
+                        return event::Status::Captured;
                     }
                 }
             }
